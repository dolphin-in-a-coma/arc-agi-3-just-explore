from typing import Type, cast

from dotenv import load_dotenv

from .agent import Agent, Playback
from .recorder import Recorder
from .swarm import Swarm
<<<<<<< HEAD
from .templates.langgraph_agent import LangGraph, LangGraphTextOnly
=======
from .templates.langgraph import LangGraph
from .templates.langgraph_random_agent import LangGraphRandom
>>>>>>> 36be166a
from .templates.llm_agents import LLM, FastLLM, GuidedLLM, ReasoningLLM
from .templates.random_agent import Random
from .templates.reasoning_agent import ReasoningAgent
from .templates.smolagents import SmolCodingAgent, SmolVisionAgent

load_dotenv()

AVAILABLE_AGENTS: dict[str, Type[Agent]] = {
    cls.__name__.lower(): cast(Type[Agent], cls)
    for cls in Agent.__subclasses__()
    if cls.__name__ != "Playback"
}

# add all the recording files as valid agent names
for rec in Recorder.list():
    AVAILABLE_AGENTS[rec] = Playback

# update the agent dictionary to include subclasses of LLM class
AVAILABLE_AGENTS["reasoningagent"] = ReasoningAgent

__all__ = [
    "Swarm",
    "Random",
    "LangGraph",
    "LangGraphRandom",
    "LLM",
    "FastLLM",
    "ReasoningLLM",
    "GuidedLLM",
    "ReasoningAgent",
    "SmolCodingAgent",
    "SmolVisionAgent",
    "Agent",
    "Recorder",
    "Playback",
    "LangGraph",
    "LangGraphTextOnly",
    "AVAILABLE_AGENTS",
]<|MERGE_RESOLUTION|>--- conflicted
+++ resolved
@@ -5,12 +5,9 @@
 from .agent import Agent, Playback
 from .recorder import Recorder
 from .swarm import Swarm
-<<<<<<< HEAD
-from .templates.langgraph_agent import LangGraph, LangGraphTextOnly
-=======
 from .templates.langgraph import LangGraph
+from .templates.langgraph_agent import LangGraphTextOnly
 from .templates.langgraph_random_agent import LangGraphRandom
->>>>>>> 36be166a
 from .templates.llm_agents import LLM, FastLLM, GuidedLLM, ReasoningLLM
 from .templates.random_agent import Random
 from .templates.reasoning_agent import ReasoningAgent
@@ -35,6 +32,7 @@
     "Swarm",
     "Random",
     "LangGraph",
+    "LangGraphTextOnly",
     "LangGraphRandom",
     "LLM",
     "FastLLM",
@@ -46,7 +44,5 @@
     "Agent",
     "Recorder",
     "Playback",
-    "LangGraph",
-    "LangGraphTextOnly",
     "AVAILABLE_AGENTS",
 ]